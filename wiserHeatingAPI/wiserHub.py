"""
# Wiser API Facade

Angelosantagata@gmail.com


https://github.com/asantaga/wiserheatingapi


This API Facade allows you to communicate with your wiserhub. This API is used by the homeassistant integration available at  https://github.com/asantaga/wiserHomeAssistantPlatform
"""

import logging
import requests

_LOGGER = logging.getLogger(__name__)

"""
Wiser Data URLS
"""
WISERHUBURL = "http://{}/data/domain/"    # SSSS
WISERMODEURL= "http://{}/data/domain/System/RequestOverride"
WISERSETROOMTEMP= "http://{}//data/domain/Room/{}"
WISERROOM="http://{}//data/domain/Room/{}"

TEMP_MINIMUM = 5
TEMP_MAXIMUM = 30
TEMP_OFF = -20

TIMEOUT=10


class wiserHub():

    def __init__(self,hubIP,secret):
        _LOGGER.info("WiserHub API Init")
        self.wiserHubData=None
        self.hubIP=hubIP
        self.hubSecret=secret
        self.headers = {'SECRET': self.hubSecret,'Content-Type': 'application/json;charset=UTF-8'}
        self.device2roomMap={}      # Dict holding Valve2Room mapping convinience variable
        self.refreshData()          # Issue first refresh in init

    def __toWiserTemp(self,temp):
        """
        Converts from temperature to wiser hub format
        param temp: The temperature to convert
        return: Integer
        """
        temp = int(temp*10)
        return temp
        
<<<<<<< HEAD
=======
    def __toWiserTemp(self,temp):
        """
        Converts from temperature to wiser hub format
        param temp: The temperature to convert
        return: Integer
        """
        temp = int(temp*10)
        return temp
        
>>>>>>> de04a257
    def __fromWiserTemp(self,temp):
        """
        Conerts from wiser hub temperature format to decimal value
        param temp: The wiser temperature to convert
        return: Float
        """
        temp = round(temp/10,1)
        return temp
        
    def __checkTempRange(self,temp):
        """
        Validates temperatures are within the allowed range for the wiser hub
        param temp: The temperature to check
        return: Boolean
        """
        if (temp != TEMP_OFF and (temp < TEMP_MINIMUM or temp > TEMP_MAXIMUM)):
            return False
        else:
            return True

    def refreshData(self):
        """
        Forces a refresh of data
        return: JSON Data
        """
        smartValves=[]
        _LOGGER.info("Updating Wiser Hub Data")
        try:
            self.wiserHubData = requests.get(WISERHUBURL.format(
                self.hubIP), headers=self.headers, timeout=TIMEOUT).json()
            _LOGGER.debug("Wiser Hub Data received {} ".format(self.wiserHubData))
            if self.getRooms()!=None:
                for room in self.getRooms():
                    roomStatId=room.get("RoomStatId")
<<<<<<< HEAD
                    if roomStatId is not None:
                        #RoomStat found add it to the list
                        self.device2roomMap[roomStatId]={"roomId":room.get("id"), "roomName":room.get("Name")}
                    smartValves=room.get("SmartValveIds")
                    if smartValves is not None:
=======
                    if roomStatId!=None:
                        #RoomStat found add it to the list
                        self.device2roomMap[roomStatId]={"roomId":room.get("id"), "roomName":room.get("Name")}
                    smartValves=room.get("SmartValveIds")
                    if smartValves!=None:
>>>>>>> de04a257
                        for valveId in smartValves:
                            self.device2roomMap[valveId]={"roomId":room.get("id"), "roomName":room.get("Name")}
                    #Show warning if room contains no devices.
                    if roomStatId is None and smartValves is None:
                        #No devices in room
                        _LOGGER.warning("Room {} doesn't contain any smart valves or thermostats.".format(room.get("Name")))
                _LOGGER.debug(" valve2roomMap{} ".format(self.device2roomMap))
            else:
                _LOGGER.warning("Wiser found no rooms")
        except requests.Timeout:
            _LOGGER.debug("Connection timed out trying to update from Wiser Hub")
        except requests.ConnectionError:
           _LOGGER.debug("Connection error trying to update from Wiser Hub")
        return self.wiserHubData

    def getHubData(self):
        """
        Retrieves the full JSON payload , for functions where I havent provided a API yet

        returns : JSON Data
        """
        if self.wiserHubData==None:
            self.refreshData()
        return self.wiserHubData

    def getRooms(self):
        """
        Gets Room Data as JSON Payload
        """
        if self.wiserHubData==None:
            self.refreshData()
        return self.wiserHubData.get("Room")
    def getRoom(self,roomId):
        """
        Convinience to get data on a single room

        param roomId: The roomID
        return:
        """
        if self.wiserHubData==None:
            self.refreshData()
        if self.wiserHubData.get("Room")==None:
            _LOGGER.warning("getRoom called but no rooms found")
            return None
        for room in (self.wiserHubData.get("Room")):
            if (room.get("id")==roomId):
                return room
        return None

    def getSystem(self):
        """
        Convinience function to get system information

        return: JSON with system data
        """
        if self.wiserHubData==None:
            self.refreshData()
        return self.wiserHubData.get("System")

    def getHotwater(self):
        """
        Convinience function to get hotwater data

        return: JSON with hotwater data

        """
        if self.wiserHubData==None:
            self.refreshData()
        return self.wiserHubData.get("HotWater")

    def getHeatingChannels(self):
        """
        Convinience function to get heating channel data

        return: JSON data
        """
        if self.wiserHubData==None:
            self.refreshData()
        return self.wiserHubData.get("HeatingChannel")

    def getDevices(self):
        """
        Convinience function to get devices data

        return: JSON data
        """
        if self.wiserHubData==None:
            self.refreshData()
        return self.wiserHubData.get("Device")

    def getDevice(self,deviceId):
        """
        Get single devices data

        param deviceId:
        return: Device JSON Data
        """
        if self.wiserHubData==None:
            self.refreshData()
        if self.wiserHubData.get("Device")==None:
            _LOGGER.warning("getRoom called but no rooms found")
            return None
        for device in (self.wiserHubData.get("Device")):
            if (device.get("id")==deviceId):
                return device
        return None

    def getDeviceRoom(self,deviceId):
        """
        Convinience function to return the name of a room which is associated with a device (roomstat or trf)

        param deviceId:
        return: Name of Room associated with a device ID

        """
        _LOGGER.debug(" getDeviceRoom called, valve2roomMap is {} ".format(self.device2roomMap))
        if not self.device2roomMap:
            self.refreshData()
        return self.device2roomMap[deviceId]

    def getHeatingRelayStatus(self):
        """
        Returns heating relay status
        return:  On or Off
        """
        if self.wiserHubData==None:
            self.refreshData()
        heatingRelayStatus="Off"
        # There could be multiple heating channels, 
        heatingChannels=self.getHeatingChannels()
        for heatingChannel in heatingChannels:
            if heatingChannel.get("HeatingRelayState")=="On":
                heatingRelayStatus="On"
        return heatingRelayStatus

    def getHotwaterRelayStatus(self):
        """
         Returns hotwater relay status
        return:  On or Off

        """

        if self.wiserHubData==None:
            self.refreshData()
        return self.wiserHubData.get("HotWater")[0].get("WaterHeatingState")

    def setHotwaterMode(self, mode):
        """
          Switch Hot Water on or off manually, or reset to 'Auto' (schedule).

          'mode' can be "on", "off" or "auto".
        """

        # Wiser requires a temperature when patching the Hot Water state,
        # reflecting 'on' or 'off'
        DHWOnTemp  = 1100
        DHWOffTemp = -200

        modeMapping = {
          'on':   {"RequestOverride":{"Type":"Manual", "SetPoint": DHWOnTemp}},
          'off':  {"RequestOverride":{"Type":"Manual", "SetPoint": DHWOffTemp}},
          'auto': {"RequestOverride":{"Type":"None", "Mode": "Auto"}},
        }

        _mode = mode.lower()
        if _mode not in ['on', 'off', 'auto']:
          raise Exception("Hot Water can be either 'on', 'off' or 'auto' - not '%s'" % _mode)

        # Obtain our DHW control ID
        if self.wiserHubData==None:
            self.refreshData()
        DHWId = self.wiserHubData.get("HotWater")[0].get("id")

        _url = WISERHUBURL.format(self.hubIP) + "/HotWater/{}/".format(DHWId)
        _LOGGER.debug ("Sending Patch Data: {}, to URL [{}]".format(modeMapping.get(_mode), _url))
        self.response = requests.patch(url=_url, headers=self.headers, json=modeMapping.get(_mode))
        if (self.response.status_code!=200):
            _LOGGER.debug("Set DHW Response code = {}".format(self.response.status_code))
            raise Exception("Error setting hot water mode to {}, error {} {}".format(_mode, self.response.status_code, self.response.text))

        return True

    def getRoomStatData(self,deviceId):
        """
        Gets Roomt Thermostats Data

        param deviceId:
        return:
        """
        if self.wiserHubData==None:
            self.refreshData()
        if self.wiserHubData['RoomStat']==None:
                _LOGGER.warning("getRoom called but no rooms found")
                return None
        for roomStat in self.wiserHubData['RoomStat']:
            if roomStat.get("id")==deviceId:
                return roomStat
        return None

    def setHomeAwayMode(self,mode,temperature=10):
        """
        Sets default Home or Away mode, optionally allows you to set a temperature for away mode

        param mode: HOME   | AWAY

        param temperature: Temperature between 5-30C or -20 for OFF

        return:
        """
        _LOGGER.info("Setting Home/Away mode to : {} {} C".format(mode,temperature))
        self.response=""
        self.patchData={}
        if (mode not in ['HOME','AWAY']):
            raise Exception("setAwayHome can only be HOME or AWAY")

        if (mode=="AWAY"):
            if temperature is None:
                raise Exception("setAwayHome set to AWAY but not temperature set")
            if not (self.__checkTempRange(temperature)):
<<<<<<< HEAD
                raise Exception("setAwayHome temperature can only be between {} and {} or {}(Off)".format(TEMP_MINIMUM,TEMP_MAXIMUM,TEMP_OFF))
=======
                raise Exception("setAwayHome temperature can only be between 5 and 30 or -20(Off)")
>>>>>>> de04a257
        _LOGGER.info("Setting Home/Away : {}".format(mode))
        
        if (mode=="AWAY"):
            self.patchData={"type":2,"setPoint":self.__toWiserTemp(temperature)}
        else:
            self.patchData={"type":0,"setPoint":0}
        _LOGGER.debug ("patchdata {} ".format(self.patchData))
        self.response = requests.patch(url=WISERMODEURL.format(self.hubIP), headers=self.headers, json=self.patchData, timeout=TIMEOUT)
        if (self.response.status_code!=200):
            _LOGGER.debug("Set Home/Away Response code = {}".format(self.response.status_code))
            raise Exception("Error setting Home/Away , error {} {}".format(self.response.status_code, self.response.text))

    def setRoomTemperature(self, roomId, temperature):
        """
        Sets the room temperature
        param roomId:  The Room ID
        param temperature:  The temperature in celcius from 5 to 30, -20 for Off
        """
        _LOGGER.info("Set Room {} Temperature to = {} ".format(roomId,temperature))
        if not (self.__checkTempRange(temperature)):
<<<<<<< HEAD
            raise Exception("SetRoomTemperature : value of temperature must be between {} and {} OR {} (off)".format(TEMP_MINIMUM,TEMP_MAXIMUM,TEMP_OFF))
        patchData={"RequestOverride":{"Type":"Manual","SetPoint":self.__toWiserTemp(temperature)}}
        self.response = requests.patch(WISERSETROOMTEMP.format(
            self.hubIP,roomId), headers=self.headers, json=patchData, timeout=TIMEOUT)
=======
            raise Exception("SetRoomTemperature : value of temperature must be between 5 and 30 OR -20 (off)")
        
        patchData={"RequestOverride":{"Type":"Manual","SetPoint":self.__toWiserTemp(temperature)}}
        self.response = requests.patch(WISERSETROOMTEMP.format(
            self.hubIP,roomId), headers=self.headers, json=patchData, timeout=TIMEOUT)
        
>>>>>>> de04a257
        if self.response.status_code != 200:
            _LOGGER.error("Set Room {} Temperature to = {} resulted in {}".format(roomId,temperature,self.response.status_code))
            raise Exception("Error setting temperature, error {} ".format(self.response.text))
        _LOGGER.debug("Set room Temp, error {} ({})".format(self.response.status_code, self.response.text))


    # Set Room Mode (Manual, Boost,Off or Auto )
    # If set to off then the trv goes to manual and temperature of -200
    #
    def setRoomMode(self,roomId, mode,boost_temp=20,boost_temp_time=30):
        """
        Set the Room Mode, this can be Auto, Manual, off or Boost. When you set the mode back to Auto it will automatically take the scheduled temperature

        param roomId: RoomId

        param mode:  Mode (auto, manual off, or boost)

        param boost_temp:  If boosting enter the temperature here in C, can be between 5-30

        param boost_temp_time:  How long to boost for in minutes

        """
        # TODO
        _LOGGER.debug("Set Mode {} for a room {} ".format(mode,roomId))
        if (mode.lower()=="auto"):
            #Do Auto
            patchData= {"Mode":"Auto"}
        elif (mode.lower()=="boost"):
            if (boost_temp < TEMP_MINIMUM or boost_temp > TEMP_MAXIMUM):
<<<<<<< HEAD
                raise Exception("Boost temperature is set to {}. Boost temperature can only be between {} and {}.".format(boost_temp,TEMP_MINIMUM,TEMP_MAXIMUM))
=======
                raise Exception("Boost temperature is set to {}. Boost temperature can only be between 5 and 30.".format(boost_temp))
>>>>>>> de04a257
            _LOGGER.debug("Setting room {} to boost mode with temp of {} for {} mins".format(roomId, boost_temp, boost_temp_time))
            patchData={"RequestOverride":{"Type":"Manual","DurationMinutes": boost_temp_time, "SetPoint":self.__toWiserTemp(boost_temp), "Originator":"App"}}
        elif (mode.lower()=="manual"):
            # When setting to manual , set the temp to the current scheduled temp 
            setTemp=self.__fromWiserTemp(self.getRoom(roomId).get("ScheduledSetPoint"))
            #If current scheduled temp is less than 5C then set to min temp
            setTemp = setTemp if setTemp >= TEMP_MINIMUM else TEMP_MINIMUM
            patchData = {"Mode": "Manual",
                         "RequestOverride": {"Type": "Manual",
                                             "SetPoint": self.__toWiserTemp(setTemp)}}
        # Implement trv off as per https://github.com/asantaga/wiserheatingapi/issues/3
        elif (mode.lower()=="off"):
            patchData = {"Mode": "Manual","RequestOverride": {"Type": "Manual","SetPoint": self.__toWiserTemp(TEMP_OFF)}}
        else:
            raise Exception("Error setting setting room mode, received  {} but should be auto,boost,off or manual ".format(mode))

        # if not a boost operation cancel any current boost
        if (mode.lower()!="boost"):
            cancelBoostPostData={"RequestOverride":{"Type":"None","DurationMinutes": 0, "SetPoint":0, "Originator":"App"}}
<<<<<<< HEAD
=======
            
>>>>>>> de04a257
            self.response = requests.patch(WISERROOM.format(self.hubIP,roomId), headers=self.headers, json=cancelBoostPostData, timeout=TIMEOUT)
            if (self.response.status_code != 200):
                _LOGGER.error("Cancelling boost resulted in {}".format(self.response.status_code))
                raise Exception("Error cancelling boost {} ".format(mode))

        # Set new mode
        self.response = requests.patch(WISERROOM.format(
            self.hubIP,roomId), headers=self.headers, json=patchData, timeout=TIMEOUT)        
        if self.response.status_code != 200:
            _LOGGER.error("Set Room {} to Mode {} resulted in {}".format(roomId,mode,self.response.status_code))
            raise Exception("Error setting mode to {}, error {} ".format(mode, self.response.text))
<<<<<<< HEAD
        _LOGGER.debug("Set room mode, error {} ({})".format(self.response.status_code, self.response.text))
=======
        _LOGGER.debug("Set room mode, error {} ({})".format(self.response.status_code, self.response.text))
        

    
    
>>>>>>> de04a257
<|MERGE_RESOLUTION|>--- conflicted
+++ resolved
@@ -49,19 +49,7 @@
         """
         temp = int(temp*10)
         return temp
-        
-<<<<<<< HEAD
-=======
-    def __toWiserTemp(self,temp):
-        """
-        Converts from temperature to wiser hub format
-        param temp: The temperature to convert
-        return: Integer
-        """
-        temp = int(temp*10)
-        return temp
-        
->>>>>>> de04a257
+
     def __fromWiserTemp(self,temp):
         """
         Conerts from wiser hub temperature format to decimal value
@@ -96,19 +84,11 @@
             if self.getRooms()!=None:
                 for room in self.getRooms():
                     roomStatId=room.get("RoomStatId")
-<<<<<<< HEAD
                     if roomStatId is not None:
                         #RoomStat found add it to the list
                         self.device2roomMap[roomStatId]={"roomId":room.get("id"), "roomName":room.get("Name")}
                     smartValves=room.get("SmartValveIds")
                     if smartValves is not None:
-=======
-                    if roomStatId!=None:
-                        #RoomStat found add it to the list
-                        self.device2roomMap[roomStatId]={"roomId":room.get("id"), "roomName":room.get("Name")}
-                    smartValves=room.get("SmartValveIds")
-                    if smartValves!=None:
->>>>>>> de04a257
                         for valveId in smartValves:
                             self.device2roomMap[valveId]={"roomId":room.get("id"), "roomName":room.get("Name")}
                     #Show warning if room contains no devices.
@@ -328,11 +308,7 @@
             if temperature is None:
                 raise Exception("setAwayHome set to AWAY but not temperature set")
             if not (self.__checkTempRange(temperature)):
-<<<<<<< HEAD
                 raise Exception("setAwayHome temperature can only be between {} and {} or {}(Off)".format(TEMP_MINIMUM,TEMP_MAXIMUM,TEMP_OFF))
-=======
-                raise Exception("setAwayHome temperature can only be between 5 and 30 or -20(Off)")
->>>>>>> de04a257
         _LOGGER.info("Setting Home/Away : {}".format(mode))
         
         if (mode=="AWAY"):
@@ -353,19 +329,10 @@
         """
         _LOGGER.info("Set Room {} Temperature to = {} ".format(roomId,temperature))
         if not (self.__checkTempRange(temperature)):
-<<<<<<< HEAD
             raise Exception("SetRoomTemperature : value of temperature must be between {} and {} OR {} (off)".format(TEMP_MINIMUM,TEMP_MAXIMUM,TEMP_OFF))
         patchData={"RequestOverride":{"Type":"Manual","SetPoint":self.__toWiserTemp(temperature)}}
         self.response = requests.patch(WISERSETROOMTEMP.format(
             self.hubIP,roomId), headers=self.headers, json=patchData, timeout=TIMEOUT)
-=======
-            raise Exception("SetRoomTemperature : value of temperature must be between 5 and 30 OR -20 (off)")
-        
-        patchData={"RequestOverride":{"Type":"Manual","SetPoint":self.__toWiserTemp(temperature)}}
-        self.response = requests.patch(WISERSETROOMTEMP.format(
-            self.hubIP,roomId), headers=self.headers, json=patchData, timeout=TIMEOUT)
-        
->>>>>>> de04a257
         if self.response.status_code != 200:
             _LOGGER.error("Set Room {} Temperature to = {} resulted in {}".format(roomId,temperature,self.response.status_code))
             raise Exception("Error setting temperature, error {} ".format(self.response.text))
@@ -395,11 +362,8 @@
             patchData= {"Mode":"Auto"}
         elif (mode.lower()=="boost"):
             if (boost_temp < TEMP_MINIMUM or boost_temp > TEMP_MAXIMUM):
-<<<<<<< HEAD
+
                 raise Exception("Boost temperature is set to {}. Boost temperature can only be between {} and {}.".format(boost_temp,TEMP_MINIMUM,TEMP_MAXIMUM))
-=======
-                raise Exception("Boost temperature is set to {}. Boost temperature can only be between 5 and 30.".format(boost_temp))
->>>>>>> de04a257
             _LOGGER.debug("Setting room {} to boost mode with temp of {} for {} mins".format(roomId, boost_temp, boost_temp_time))
             patchData={"RequestOverride":{"Type":"Manual","DurationMinutes": boost_temp_time, "SetPoint":self.__toWiserTemp(boost_temp), "Originator":"App"}}
         elif (mode.lower()=="manual"):
@@ -419,10 +383,7 @@
         # if not a boost operation cancel any current boost
         if (mode.lower()!="boost"):
             cancelBoostPostData={"RequestOverride":{"Type":"None","DurationMinutes": 0, "SetPoint":0, "Originator":"App"}}
-<<<<<<< HEAD
-=======
-            
->>>>>>> de04a257
+
             self.response = requests.patch(WISERROOM.format(self.hubIP,roomId), headers=self.headers, json=cancelBoostPostData, timeout=TIMEOUT)
             if (self.response.status_code != 200):
                 _LOGGER.error("Cancelling boost resulted in {}".format(self.response.status_code))
@@ -434,12 +395,4 @@
         if self.response.status_code != 200:
             _LOGGER.error("Set Room {} to Mode {} resulted in {}".format(roomId,mode,self.response.status_code))
             raise Exception("Error setting mode to {}, error {} ".format(mode, self.response.text))
-<<<<<<< HEAD
         _LOGGER.debug("Set room mode, error {} ({})".format(self.response.status_code, self.response.text))
-=======
-        _LOGGER.debug("Set room mode, error {} ({})".format(self.response.status_code, self.response.text))
-        
-
-    
-    
->>>>>>> de04a257
